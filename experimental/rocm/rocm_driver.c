// Copyright 2021 The IREE Authors
//
// Licensed under the Apache License v2.0 with LLVM Exceptions.
// See https://llvm.org/LICENSE.txt for license information.
// SPDX-License-Identifier: Apache-2.0 WITH LLVM-exception

#include <iree/base/string_view.h>
#include <stdint.h>
#include <string.h>

#include "experimental/rocm/api.h"
#include "experimental/rocm/dynamic_symbols.h"
#include "experimental/rocm/rocm_device.h"
#include "experimental/rocm/status_util.h"
#include "iree/base/api.h"
#include "iree/hal/api.h"

typedef struct iree_hal_rocm_driver_t {
  iree_hal_resource_t resource;
  iree_allocator_t host_allocator;
  // Identifier used for the driver in the IREE driver registry.
  // We allow overriding so that multiple ROCM versions can be exposed in the
  // same process.
  iree_string_view_t identifier;
  int default_device_index;
  // ROCM symbols.
  iree_hal_rocm_dynamic_symbols_t syms;
} iree_hal_rocm_driver_t;

// Maximum device name length supported by the ROCM HAL driver.
#define IREE_MAX_ROCM_DEVICE_NAME_LENGTH 128

// Utility macros to convert between HIPDevice and iree_hal_device_id_t.
#define IREE_HIPDEVICE_TO_DEVICE_ID(device) (iree_hal_device_id_t)((device) + 1)
#define IREE_DEVICE_ID_TO_HIPDEVICE(device_id) (hipDevice_t)((device_id)-1)

static const iree_hal_driver_vtable_t iree_hal_rocm_driver_vtable;

static iree_hal_rocm_driver_t* iree_hal_rocm_driver_cast(
    iree_hal_driver_t* base_value) {
  IREE_HAL_ASSERT_TYPE(base_value, &iree_hal_rocm_driver_vtable);
  return (iree_hal_rocm_driver_t*)base_value;
}

IREE_API_EXPORT void iree_hal_rocm_driver_options_initialize(
    iree_hal_rocm_driver_options_t* out_options) {
  memset(out_options, 0, sizeof(*out_options));
  out_options->default_device_index = 0;
}

static iree_status_t iree_hal_rocm_driver_create_internal(
    iree_string_view_t identifier,
    const iree_hal_rocm_driver_options_t* options,
    iree_allocator_t host_allocator, iree_hal_driver_t** out_driver) {
  iree_hal_rocm_driver_t* driver = NULL;
  iree_host_size_t total_size = sizeof(*driver) + identifier.size;
  IREE_RETURN_IF_ERROR(
      iree_allocator_malloc(host_allocator, total_size, (void**)&driver));
  iree_hal_resource_initialize(&iree_hal_rocm_driver_vtable, &driver->resource);
  driver->host_allocator = host_allocator;
  iree_string_view_append_to_buffer(
      identifier, &driver->identifier,
      (char*)driver + total_size - identifier.size);
  driver->default_device_index = options->default_device_index;
  iree_status_t status =
      iree_hal_rocm_dynamic_symbols_initialize(host_allocator, &driver->syms);
  if (iree_status_is_ok(status)) {
    *out_driver = (iree_hal_driver_t*)driver;
  } else {
    iree_hal_driver_release((iree_hal_driver_t*)driver);
  }
  return status;
}

static void iree_hal_rocm_driver_destroy(iree_hal_driver_t* base_driver) {
  iree_hal_rocm_driver_t* driver = iree_hal_rocm_driver_cast(base_driver);
  iree_allocator_t host_allocator = driver->host_allocator;
  IREE_TRACE_ZONE_BEGIN(z0);

  iree_hal_rocm_dynamic_symbols_deinitialize(&driver->syms);
  iree_allocator_free(host_allocator, driver);

  IREE_TRACE_ZONE_END(z0);
}

IREE_API_EXPORT iree_status_t iree_hal_rocm_driver_create(
    iree_string_view_t identifier,
    const iree_hal_rocm_driver_options_t* options,
    iree_allocator_t host_allocator, iree_hal_driver_t** out_driver) {
  IREE_ASSERT_ARGUMENT(options);
  IREE_ASSERT_ARGUMENT(out_driver);
  IREE_TRACE_ZONE_BEGIN(z0);

  iree_status_t status = iree_hal_rocm_driver_create_internal(
      identifier, options, host_allocator, out_driver);

  IREE_TRACE_ZONE_END(z0);
  return status;
}

static iree_status_t iree_hal_rocm_init(iree_hal_rocm_driver_t* driver) {
  IREE_TRACE_ZONE_BEGIN(z0);
  IREE_RETURN_AND_END_ZONE_IF_ERROR(
      z0, ROCM_RESULT_TO_STATUS(&driver->syms, hipInit(0), "hipInit"));
  IREE_TRACE_ZONE_END(z0);
  return iree_ok_status();
}

// Populates device information from the given ROCM physical device handle.
// |out_device_info| must point to valid memory and additional data will be
// appended to |buffer_ptr| and the new pointer is returned.
static uint8_t* iree_hal_rocm_populate_device_info(
    hipDevice_t device, iree_hal_rocm_dynamic_symbols_t* syms,
    uint8_t* buffer_ptr, iree_hal_device_info_t* out_device_info) {
  char device_name[IREE_MAX_ROCM_DEVICE_NAME_LENGTH];
  hipUUID device_uuid;
  ROCM_IGNORE_ERROR(syms,
                    hipDeviceGetName(device_name, sizeof(device_name), device));
  ROCM_IGNORE_ERROR(syms, hipDeviceGetUuid(&device_uuid, device));
  memset(out_device_info, 0, sizeof(*out_device_info));
  out_device_info->device_id = IREE_HIPDEVICE_TO_DEVICE_ID(device);

  char device_path_str[4 + 36 + 1] = {0};
  snprintf(device_path_str, sizeof(device_path_str),
           "GPU-"
           "%02x%02x%02x%02x-"
           "%02x%02x-"
           "%02x%02x-"
           "%02x%02x-"
           "%02x%02x%02x%02x%02x%02x",
           (uint8_t)device_uuid.bytes[0], (uint8_t)device_uuid.bytes[1],
           (uint8_t)device_uuid.bytes[2], (uint8_t)device_uuid.bytes[3],
           (uint8_t)device_uuid.bytes[4], (uint8_t)device_uuid.bytes[5],
           (uint8_t)device_uuid.bytes[6], (uint8_t)device_uuid.bytes[7],
           (uint8_t)device_uuid.bytes[8], (uint8_t)device_uuid.bytes[9],
           (uint8_t)device_uuid.bytes[10], (uint8_t)device_uuid.bytes[11],
           (uint8_t)device_uuid.bytes[12], (uint8_t)device_uuid.bytes[13],
           (uint8_t)device_uuid.bytes[14], (uint8_t)device_uuid.bytes[15]);
  buffer_ptr += iree_string_view_append_to_buffer(
      iree_make_string_view(device_path_str,
                            IREE_ARRAYSIZE(device_path_str) - 1),
      &out_device_info->path, (char*)buffer_ptr);

  iree_string_view_t device_name_string =
      iree_make_string_view(device_name, strlen(device_name));
  buffer_ptr += iree_string_view_append_to_buffer(
      device_name_string, &out_device_info->name, (char*)buffer_ptr);
  return buffer_ptr;
}

static iree_status_t iree_hal_rocm_driver_query_available_devices(
    iree_hal_driver_t* base_driver, iree_allocator_t host_allocator,
    iree_host_size_t* out_device_info_count,
    iree_hal_device_info_t** out_device_infos) {
  iree_hal_rocm_driver_t* driver = iree_hal_rocm_driver_cast(base_driver);
  // Query the number of available ROCM devices.
  int device_count = 0;
  ROCM_RETURN_IF_ERROR(&driver->syms, hipGetDeviceCount(&device_count),
                       "hipGetDeviceCount");

  // Allocate the return infos and populate with the devices.
  iree_hal_device_info_t* device_infos = NULL;
  iree_host_size_t total_size = device_count * sizeof(iree_hal_device_info_t);
  for (iree_host_size_t i = 0; i < device_count; ++i) {
    total_size += IREE_MAX_ROCM_DEVICE_NAME_LENGTH * sizeof(char);
  }
  iree_status_t status =
      iree_allocator_malloc(host_allocator, total_size, (void**)&device_infos);
  if (iree_status_is_ok(status)) {
    uint8_t* buffer_ptr =
        (uint8_t*)device_infos + device_count * sizeof(iree_hal_device_info_t);
    for (iree_host_size_t i = 0; i < device_count; ++i) {
      hipDevice_t device = 0;
      status = ROCM_RESULT_TO_STATUS(&driver->syms, hipDeviceGet(&device, i),
                                     "hipDeviceGet");
      if (!iree_status_is_ok(status)) break;
      buffer_ptr = iree_hal_rocm_populate_device_info(
          device, &driver->syms, buffer_ptr, &device_infos[i]);
    }
  }
  if (iree_status_is_ok(status)) {
    *out_device_info_count = device_count;
    *out_device_infos = device_infos;
  } else {
    iree_allocator_free(host_allocator, device_infos);
  }
  return status;
}

static iree_status_t iree_hal_rocm_driver_dump_device_info(
    iree_hal_driver_t* base_driver, iree_hal_device_id_t device_id,
    iree_string_builder_t* builder) {
  iree_hal_rocm_driver_t* driver = iree_hal_rocm_driver_cast(base_driver);
  hipDevice_t device = IREE_DEVICE_ID_TO_HIPDEVICE(device_id);

  hipDeviceProp_t prop;
  ROCM_RETURN_IF_ERROR(&driver->syms, hipGetDeviceProperties(&prop, device),
                       "hipGetDeviceProperties");

  // GPU capabilities and architecture.
  IREE_RETURN_IF_ERROR(iree_string_builder_append_format(
      builder, "\n- gpu-compute-capability: %d.%d", prop.major, prop.minor));
  IREE_RETURN_IF_ERROR(iree_string_builder_append_format(
      builder, "\n- gpu-arch-name: %s", prop.gcnArchName));

  // Launch configuration limits.
  IREE_RETURN_IF_ERROR(iree_string_builder_append_cstring(builder, "\n"));
  IREE_RETURN_IF_ERROR(iree_string_builder_append_format(
      builder, "\n- launch-max-block-dims: (%d, %d, %d)", prop.maxThreadsDim[0],
      prop.maxThreadsDim[1], prop.maxThreadsDim[2]));

  int shared_memory_kb = prop.sharedMemPerBlock / 1024;
  IREE_RETURN_IF_ERROR(iree_string_builder_append_cstring(builder, "\n"));
  IREE_RETURN_IF_ERROR(iree_string_builder_append_format(
      builder, "\n- block-max-thread-count: %d", prop.maxThreadsPerBlock));
  IREE_RETURN_IF_ERROR(iree_string_builder_append_format(
      builder, "\n- block-max-32-bit-register-count: %d", prop.regsPerBlock));
  IREE_RETURN_IF_ERROR(iree_string_builder_append_format(
      builder, "\n- block-max-shared-memory: %d KB", shared_memory_kb));

  // Memory hierarchy related information.
  int const_memory_mb = prop.totalConstMem / 1024 / 1024;
  int global_memory_mb = prop.totalGlobalMem / 1024 / 1024;
  IREE_RETURN_IF_ERROR(iree_string_builder_append_cstring(builder, "\n"));
  IREE_RETURN_IF_ERROR(iree_string_builder_append_format(
      builder, "\n- memory-is-integrated-memory: %d", prop.integrated));
  IREE_RETURN_IF_ERROR(iree_string_builder_append_format(
      builder, "\n- memory-supports-managed-memory: %d", prop.managedMemory));
  IREE_RETURN_IF_ERROR(iree_string_builder_append_format(
      builder, "\n- memory-total-const-memory-size: %d MB", const_memory_mb));
  IREE_RETURN_IF_ERROR(iree_string_builder_append_format(
      builder, "\n- memory-total-global-memory-size: %d MB", global_memory_mb));
  IREE_RETURN_IF_ERROR(iree_string_builder_append_format(
      builder, "\n- memory-l2-cache-size: %d bytes", prop.l2CacheSize));

  // GPU related information.
  int compute_clock_mhz = prop.clockRate / 1000;
  int memory_clock_mhz = prop.memoryClockRate / 1000;
  IREE_RETURN_IF_ERROR(iree_string_builder_append_cstring(builder, "\n"));
  IREE_RETURN_IF_ERROR(iree_string_builder_append_format(
      builder, "\n- gpu-compute-unit-count: %d", prop.multiProcessorCount));
  IREE_RETURN_IF_ERROR(iree_string_builder_append_format(
      builder, "\n- gpu-compute-max-clock-rate: %d mHz", compute_clock_mhz));
  IREE_RETURN_IF_ERROR(iree_string_builder_append_format(
      builder, "\n- gpu-memory-max-clock-rate: %d mHz", memory_clock_mhz));
  IREE_RETURN_IF_ERROR(iree_string_builder_append_format(
      builder, "\n- gpu-warp-size: %d", prop.warpSize));

  IREE_RETURN_IF_ERROR(iree_string_builder_append_cstring(builder, "\n"));
  return iree_ok_status();
}

static iree_status_t iree_hal_rocm_driver_select_default_device(
    iree_hal_rocm_dynamic_symbols_t* syms, int default_device_index,
    iree_allocator_t host_allocator, hipDevice_t* out_device) {
  int device_count = 0;
  ROCM_RETURN_IF_ERROR(syms, hipGetDeviceCount(&device_count),
                       "hipGetDeviceCount");
  iree_status_t status = iree_ok_status();
  if (device_count == 0 || default_device_index >= device_count) {
    status = iree_make_status(IREE_STATUS_NOT_FOUND,
                              "default device %d not found (of %d enumerated)",
                              default_device_index, device_count);
  } else {
    hipDevice_t device;
    ROCM_RETURN_IF_ERROR(syms, hipDeviceGet(&device, default_device_index),
                         "hipDeviceGet");
    *out_device = device;
  }
  return status;
}

static iree_status_t iree_hal_rocm_driver_create_device_by_id(
    iree_hal_driver_t* base_driver, iree_hal_device_id_t device_id,
    iree_host_size_t param_count, const iree_string_pair_t* params,
    iree_allocator_t host_allocator, iree_hal_device_t** out_device) {
  iree_hal_rocm_driver_t* driver = iree_hal_rocm_driver_cast(base_driver);
  IREE_TRACE_ZONE_BEGIN(z0);

  IREE_RETURN_AND_END_ZONE_IF_ERROR(
      z0, ROCM_RESULT_TO_STATUS(&driver->syms, hipInit(0), "hipInit"));
  // Use either the specified device (enumerated earlier) or whatever default
  // one was specified when the driver was created.
  hipDevice_t device = 0;
  if (device_id == IREE_HAL_DEVICE_ID_DEFAULT) {
    IREE_RETURN_AND_END_ZONE_IF_ERROR(
        z0, iree_hal_rocm_driver_select_default_device(
                &driver->syms, driver->default_device_index, host_allocator,
                &device));
  } else {
    device = IREE_DEVICE_ID_TO_HIPDEVICE(device_id);
  }

  iree_string_view_t device_name = iree_make_cstring_view("rocm");

  // Attempt to create the device.
  iree_status_t status =
      iree_hal_rocm_device_create(base_driver, device_name, &driver->syms,
                                  device, host_allocator, out_device);

  IREE_TRACE_ZONE_END(z0);
  return status;
}

static iree_status_t iree_hal_rocm_driver_create_device_by_uuid(
    iree_hal_driver_t* base_driver, iree_string_view_t driver_name,
    const hipUUID* device_uuid, iree_host_size_t param_count,
    const iree_string_pair_t* params, iree_allocator_t host_allocator,
    iree_hal_device_t** out_device) {
  iree_hal_rocm_driver_t* driver = iree_hal_rocm_driver_cast(base_driver);
<<<<<<< HEAD

  // Ensure ROCM is initialized before querying it.
  IREE_RETURN_IF_ERROR(iree_hal_rocm_init(driver));

  // ROCM doesn't support querying devices by UUID so we ned to scan all
  // devices and find the one with the matching UUID.
=======
  IREE_TRACE_ZONE_BEGIN(z0);

  // Query all rocm devices for instance.
>>>>>>> d557095b
  int device_count = 0;
  ROCM_RETURN_IF_ERROR(&driver->syms, hipGetDeviceCount(&device_count),
                       "hipGetDeviceCount");
  hipDevice_t device = 0;
  bool found_device = false;
  for (int i = 0; i < device_count; i++) {
    ROCM_RETURN_IF_ERROR(&driver->syms, hipDeviceGet(&device, i),
                         "hipDeviceGet");
    hipUUID query_uuid;
    ROCM_RETURN_IF_ERROR(&driver->syms, hipDeviceGetUuid(&query_uuid, device),
                         "hipDeviceGetUuid");
    if (memcmp(&device_uuid->bytes[0], &query_uuid.bytes[0],
<<<<<<< HEAD
               sizeof(&device_uuid)) == 0) {
=======
               sizeof(device_uuid)) == 0) {
>>>>>>> d557095b
      found_device = true;
      break;
    }
  }
  if (!found_device) {
    return iree_make_status(
        IREE_STATUS_NOT_FOUND,
        "ROCM device with UUID GPU-"
        "%02x%02x%02x%02x-"
        "%02x%02x-"
        "%02x%02x-"
        "%02x%02x-"
        "%02x%02x%02x%02x%02x%02x"
        " not found",
        (uint8_t)device_uuid->bytes[0], (uint8_t)device_uuid->bytes[1],
        (uint8_t)device_uuid->bytes[2], (uint8_t)device_uuid->bytes[3],
        (uint8_t)device_uuid->bytes[4], (uint8_t)device_uuid->bytes[5],
        (uint8_t)device_uuid->bytes[6], (uint8_t)device_uuid->bytes[7],
        (uint8_t)device_uuid->bytes[8], (uint8_t)device_uuid->bytes[9],
        (uint8_t)device_uuid->bytes[10], (uint8_t)device_uuid->bytes[11],
        (uint8_t)device_uuid->bytes[12], (uint8_t)device_uuid->bytes[13],
        (uint8_t)device_uuid->bytes[14], (uint8_t)device_uuid->bytes[15]);
  }

  iree_status_t status = iree_hal_rocm_driver_create_device_by_id(
<<<<<<< HEAD
      base_driver, device, param_count, params, host_allocator, out_device);

=======
      base_driver, IREE_HIPDEVICE_TO_DEVICE_ID(device), param_count, params,
      host_allocator, out_device);

  IREE_TRACE_ZONE_END(z0);
>>>>>>> d557095b
  return status;
}

static iree_status_t iree_hal_rocm_driver_create_device_by_index(
    iree_hal_driver_t* base_driver, iree_string_view_t driver_name,
    int device_index, iree_host_size_t param_count,
    const iree_string_pair_t* params, iree_allocator_t host_allocator,
    iree_hal_device_t** out_device) {
  iree_hal_rocm_driver_t* driver = iree_hal_rocm_driver_cast(base_driver);
<<<<<<< HEAD
  // Ensure ROCM is initialized before querying it.
  IREE_RETURN_IF_ERROR(iree_hal_rocm_init(driver));

  // Query number of available devices
  int device_count = 0;
  ROCM_RETURN_IF_ERROR(&driver->syms, hipGetDeviceCount(&device_count),
                       "hipGetDeviceCount");

=======

  // Query the number of available HIP devices.
  int device_count = 0;
  ROCM_RETURN_IF_ERROR(&driver->syms, hipGetDeviceCount(&device_count),
                       "hipGetDeviceCount");
>>>>>>> d557095b
  if (device_index >= device_count) {
    return iree_make_status(IREE_STATUS_NOT_FOUND,
                            "device %d not found (of %d enumerated)",
                            device_index, device_count);
  }

  hipDevice_t device = 0;
  ROCM_RETURN_IF_ERROR(&driver->syms, hipDeviceGet(&device, device_index),
                       "hipDeviceGet");

  iree_status_t status = iree_hal_rocm_driver_create_device_by_id(
<<<<<<< HEAD
      base_driver, device, param_count, params, host_allocator, out_device);
=======
      base_driver, IREE_HIPDEVICE_TO_DEVICE_ID(device), param_count, params,
      host_allocator, out_device);
>>>>>>> d557095b

  return status;
}

static iree_status_t iree_hal_rocm_driver_create_device_by_path(
    iree_hal_driver_t* base_driver, iree_string_view_t driver_name,
    iree_string_view_t device_path, iree_host_size_t param_count,
    const iree_string_pair_t* params, iree_allocator_t host_allocator,
    iree_hal_device_t** out_device) {
  if (iree_string_view_is_empty(device_path)) {
    return iree_hal_rocm_driver_create_device_by_id(
        base_driver, IREE_HAL_DEVICE_ID_DEFAULT, param_count, params,
        host_allocator, out_device);
<<<<<<< HEAD
  }

  // Maybe hipUUID, as returned by hipDeviceGetUUID
  if (iree_string_view_consume_prefix(&device_path, IREE_SV("GPU-"))) {
    hipUUID device_uuid;

    // check if uuid is valid
    if (!iree_string_view_parse_hex_bytes(device_path,
                                          IREE_ARRAYSIZE(device_uuid.bytes),
                                          (uint8_t*)device_uuid.bytes)) {
      // if not, return error status
      return iree_make_status(IREE_STATUS_INVALID_ARGUMENT,
                              "invalid GPU UUID: '%.*s'", (int)device_path.size,
                              device_path.data);
    }

    // then get by uuid
    return iree_hal_rocm_driver_create_device_by_uuid(
        base_driver, driver_name, &device_uuid, param_count, params,
        host_allocator, out_device);
  }

  // if not uuid, try to get by index
=======
  }

  if (iree_string_view_consume_prefix(&device_path, IREE_SV("GPU-"))) {
    // UUID as returned by hipDeviceGetUuid.
    hipUUID device_uuid;
    if (!iree_string_view_parse_hex_bytes(device_path,
                                          IREE_ARRAYSIZE(device_uuid.bytes),
                                          (uint8_t*)device_uuid.bytes)) {
      return iree_make_status(IREE_STATUS_INVALID_ARGUMENT,
                              "invalid GPU UUID: '%.*s'", (int)device_path.size,
                              device_path.data);
    }
    return iree_hal_rocm_driver_create_device_by_uuid(
        base_driver, driver_name, &device_uuid, param_count, params,
        host_allocator, out_device);
  }

  // Try to parse as a device index.
>>>>>>> d557095b
  int device_index = 0;
  if (iree_string_view_atoi_int32(device_path, &device_index)) {
    return iree_hal_rocm_driver_create_device_by_index(
        base_driver, driver_name, device_index, param_count, params,
        host_allocator, out_device);
  }
<<<<<<< HEAD

=======
>>>>>>> d557095b
  return iree_make_status(IREE_STATUS_UNIMPLEMENTED, "unsupported device path");
}

static const iree_hal_driver_vtable_t iree_hal_rocm_driver_vtable = {
    .destroy = iree_hal_rocm_driver_destroy,
    .query_available_devices = iree_hal_rocm_driver_query_available_devices,
    .dump_device_info = iree_hal_rocm_driver_dump_device_info,
    .create_device_by_id = iree_hal_rocm_driver_create_device_by_id,
    .create_device_by_path = iree_hal_rocm_driver_create_device_by_path,
};<|MERGE_RESOLUTION|>--- conflicted
+++ resolved
@@ -308,18 +308,15 @@
     const iree_string_pair_t* params, iree_allocator_t host_allocator,
     iree_hal_device_t** out_device) {
   iree_hal_rocm_driver_t* driver = iree_hal_rocm_driver_cast(base_driver);
-<<<<<<< HEAD
 
   // Ensure ROCM is initialized before querying it.
   IREE_RETURN_IF_ERROR(iree_hal_rocm_init(driver));
 
   // ROCM doesn't support querying devices by UUID so we ned to scan all
   // devices and find the one with the matching UUID.
-=======
   IREE_TRACE_ZONE_BEGIN(z0);
 
   // Query all rocm devices for instance.
->>>>>>> d557095b
   int device_count = 0;
   ROCM_RETURN_IF_ERROR(&driver->syms, hipGetDeviceCount(&device_count),
                        "hipGetDeviceCount");
@@ -332,11 +329,7 @@
     ROCM_RETURN_IF_ERROR(&driver->syms, hipDeviceGetUuid(&query_uuid, device),
                          "hipDeviceGetUuid");
     if (memcmp(&device_uuid->bytes[0], &query_uuid.bytes[0],
-<<<<<<< HEAD
-               sizeof(&device_uuid)) == 0) {
-=======
                sizeof(device_uuid)) == 0) {
->>>>>>> d557095b
       found_device = true;
       break;
     }
@@ -362,15 +355,10 @@
   }
 
   iree_status_t status = iree_hal_rocm_driver_create_device_by_id(
-<<<<<<< HEAD
-      base_driver, device, param_count, params, host_allocator, out_device);
-
-=======
       base_driver, IREE_HIPDEVICE_TO_DEVICE_ID(device), param_count, params,
       host_allocator, out_device);
 
   IREE_TRACE_ZONE_END(z0);
->>>>>>> d557095b
   return status;
 }
 
@@ -380,7 +368,6 @@
     const iree_string_pair_t* params, iree_allocator_t host_allocator,
     iree_hal_device_t** out_device) {
   iree_hal_rocm_driver_t* driver = iree_hal_rocm_driver_cast(base_driver);
-<<<<<<< HEAD
   // Ensure ROCM is initialized before querying it.
   IREE_RETURN_IF_ERROR(iree_hal_rocm_init(driver));
 
@@ -389,13 +376,6 @@
   ROCM_RETURN_IF_ERROR(&driver->syms, hipGetDeviceCount(&device_count),
                        "hipGetDeviceCount");
 
-=======
-
-  // Query the number of available HIP devices.
-  int device_count = 0;
-  ROCM_RETURN_IF_ERROR(&driver->syms, hipGetDeviceCount(&device_count),
-                       "hipGetDeviceCount");
->>>>>>> d557095b
   if (device_index >= device_count) {
     return iree_make_status(IREE_STATUS_NOT_FOUND,
                             "device %d not found (of %d enumerated)",
@@ -407,12 +387,8 @@
                        "hipDeviceGet");
 
   iree_status_t status = iree_hal_rocm_driver_create_device_by_id(
-<<<<<<< HEAD
-      base_driver, device, param_count, params, host_allocator, out_device);
-=======
       base_driver, IREE_HIPDEVICE_TO_DEVICE_ID(device), param_count, params,
       host_allocator, out_device);
->>>>>>> d557095b
 
   return status;
 }
@@ -426,35 +402,9 @@
     return iree_hal_rocm_driver_create_device_by_id(
         base_driver, IREE_HAL_DEVICE_ID_DEFAULT, param_count, params,
         host_allocator, out_device);
-<<<<<<< HEAD
-  }
-
-  // Maybe hipUUID, as returned by hipDeviceGetUUID
+  }
+
   if (iree_string_view_consume_prefix(&device_path, IREE_SV("GPU-"))) {
-    hipUUID device_uuid;
-
-    // check if uuid is valid
-    if (!iree_string_view_parse_hex_bytes(device_path,
-                                          IREE_ARRAYSIZE(device_uuid.bytes),
-                                          (uint8_t*)device_uuid.bytes)) {
-      // if not, return error status
-      return iree_make_status(IREE_STATUS_INVALID_ARGUMENT,
-                              "invalid GPU UUID: '%.*s'", (int)device_path.size,
-                              device_path.data);
-    }
-
-    // then get by uuid
-    return iree_hal_rocm_driver_create_device_by_uuid(
-        base_driver, driver_name, &device_uuid, param_count, params,
-        host_allocator, out_device);
-  }
-
-  // if not uuid, try to get by index
-=======
-  }
-
-  if (iree_string_view_consume_prefix(&device_path, IREE_SV("GPU-"))) {
-    // UUID as returned by hipDeviceGetUuid.
     hipUUID device_uuid;
     if (!iree_string_view_parse_hex_bytes(device_path,
                                           IREE_ARRAYSIZE(device_uuid.bytes),
@@ -469,17 +419,12 @@
   }
 
   // Try to parse as a device index.
->>>>>>> d557095b
   int device_index = 0;
   if (iree_string_view_atoi_int32(device_path, &device_index)) {
     return iree_hal_rocm_driver_create_device_by_index(
         base_driver, driver_name, device_index, param_count, params,
         host_allocator, out_device);
   }
-<<<<<<< HEAD
-
-=======
->>>>>>> d557095b
   return iree_make_status(IREE_STATUS_UNIMPLEMENTED, "unsupported device path");
 }
 
